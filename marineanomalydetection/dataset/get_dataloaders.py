from typing import Callable
import torch
from torch.utils.data import DataLoader
import torchvision.transforms as transforms


from marineanomalydetection.dataset.mad_labeled import (
    MADLabeled,
)
from marineanomalydetection.dataset.mad_unlabeled import (
    MADUnlabeled,
)
from marineanomalydetection.dataset.mad_labeled_and_unlabeled import (
    MADLabeledAndUnlabeled,
)
from marineanomalydetection.dataset.dataloadertype import DataLoaderType
from marineanomalydetection.dataset.categoryaggregation import (
    CategoryAggregation,
)
from marineanomalydetection.dataset.get_labeled_and_unlabeled_rois import (
    get_labeled_and_unlabeled_rois,
)


def get_dataloaders_supervised(
    splits_path: str,
    patches_path: str,
    seg_maps_path: str,
    transform_train: transforms.Compose,
    transform_val: transforms.Compose,
    standardization: transforms.Normalize,
    aggregate_classes: CategoryAggregation,
    batch: int,
    use_l1c: bool,
    num_workers: int,
    pin_memory: bool,
    prefetch_factor: int,
    persistent_workers: bool,
    seed_worker_fn: Callable,
    generator: torch.Generator,
    drop_last: bool = True,
) -> tuple[DataLoader, DataLoader]:
    """Gets the dataloaders for supervised training.

    Args:
        splits_path (str): path of the folder containing the splits files.
        patches_path (str): path of the folder containing the patches.
        seg_maps_path (str): path of the folder containing the segmentation 
          maps.
        transform_train (transforms.Compose): transformations to be applied
          to training set.
        transform_val (transforms.Compose): transformations to be applied
          to the validation set.
        standardization (transforms.Normalize): standardization.
        aggregate_classes (CategoryAggregation): type of classes aggregation.
        batch (int): size of batch.
        use_l1c (bool): True to train on L1C data. False to train on MARIDA 
          data (atmospherically corrected data).
        num_workers (int, optional): how many subprocesses to use for data
          loading. ``0`` means that the data will be loaded in the main
          process.
        pin_memory (bool): If ``True``, the data loader will copy Tensors into
          device/CUDA pinned memory before returning them.
        prefetch_factor (int): Number of batches loaded in advance by each
          worker.
        persistent_workers (bool): If ``True``, the data loader will not
          shutdown the worker processes after a dataset has been consumed
          once. This allows to maintain the workers `Dataset` instances alive.
        seed_worker_fn (Callable): If not ``None``, this will be called on
          each worker subprocess with the worker id (an int in
          ``[0, num_workers - 1]``) as input, after seeding and before data
          loading.
        generator (torch.Generator): If not ``None``, this RNG will be used
          by RandomSampler to generate random indexes and multiprocessing to
          generate `base_seed` for workers.
        drop_last (bool, optional): set to True to drop the last incomplete
          batch, if the dataset size is not divisible by the batch size.
          If False and the size of dataset is not divisible by the batch size,
          then the last batch will be smaller. Defaults to True.

    Returns:
        tuple[DataLoader, DataLoader]: training and validation dataloaders.
    """
    dataset_train = MADLabeled(
        mode=DataLoaderType.TRAIN_SET_SUP,
        transform=transform_train,
        standardization=standardization,
        aggregate_classes=aggregate_classes,
        patches_path=patches_path,
        seg_maps_path=seg_maps_path,
        splits_path=splits_path,
        use_l1c=use_l1c,
    )
    dataset_val = MADLabeled(
        mode=DataLoaderType.VAL_SET,
        transform=transform_val,
        standardization=standardization,
        aggregate_classes=aggregate_classes,
        patches_path=patches_path,
        seg_maps_path=seg_maps_path,
        splits_path=splits_path,
        use_l1c=use_l1c,
    )

    train_loader = DataLoader(
        dataset_train,
        batch_size=batch,
        shuffle=True,
        num_workers=num_workers,
        pin_memory=pin_memory,
        prefetch_factor=prefetch_factor,
        persistent_workers=persistent_workers,
        worker_init_fn=seed_worker_fn,
        generator=generator,
        drop_last=drop_last
    )

    val_loader = DataLoader(
        dataset_val,
        batch_size=batch,
        shuffle=False,
        num_workers=num_workers,
        pin_memory=pin_memory,
        prefetch_factor=prefetch_factor,
        persistent_workers=persistent_workers,
        worker_init_fn=seed_worker_fn,
        generator=generator,
    )
    return train_loader, val_loader


def get_dataloaders_ssl_single_train_set(
    splits_path: str,
    patches_path: str,
    seg_maps_path: str,
    transform_train: transforms.Compose,
    transform_val: transforms.Compose,
    weakly_transform:transforms.Compose,
    standardization: transforms.Normalize,
    aggregate_classes: CategoryAggregation,
    batch: int,
    use_l1c: bool,
    num_workers: int,
    pin_memory: bool,
    prefetch_factor: int,
    persistent_workers: bool,
    seed_worker_fn: Callable,
    generator: torch.Generator,
    drop_last: bool = True,
) -> tuple[DataLoader, DataLoader]:
    """Gets dataloaders to perform semi-supervised learning with one unique 
    training set. Having a patch of the training set:
      - its labeled pixels will be used to compute the supervised loss.
      - its unlabeled pixels will be used to compute the unsupervised loss.

    Args:
        splits_path (str): path of the folder containing the splits files.
        patches_path (str): path of the folder containing the patches.
        seg_maps_path (str): path of the folder containing the segmentation
          maps.
        transform_train (transforms.Compose): transformations to be applied
          to training set for the supervised loss.
        transform_val (transforms.Compose): transformations to be applied
          to the validation set.
        weakly_transform (transforms.Compose): transformation to be applied to
          the training set for the unsupervised loss.
        standardization (transforms.Normalize): standardization.
        aggregate_classes (CategoryAggregation): type of classes aggregation.
        batch (int): size of batch.
        use_l1c (bool): True to train on L1C data. False to train on MARIDA 
          data (atmospherically corrected data).
        num_workers (int, optional): how many subprocesses to use for data
          loading. ``0`` means that the data will be loaded in the main
          process.
        pin_memory (bool): If ``True``, the data loader will copy Tensors into
          device/CUDA pinned memory before returning them.
        prefetch_factor (int): Number of batches loaded in advance by each
          worker.
        persistent_workers (bool): If ``True``, the data loader will not
          shutdown the worker processes after a dataset has been consumed
          once. This allows to maintain the workers `Dataset` instances alive.
        seed_worker_fn (Callable): If not ``None``, this will be called on
          each worker subprocess with the worker id (an int in
          ``[0, num_workers - 1]``) as input, after seeding and before data
          loading.
        generator (torch.Generator): If not ``None``, this RNG will be used
          by RandomSampler to generate random indexes and multiprocessing to
          generate `base_seed` for workers.
        drop_last (bool, optional): set to True to drop the last incomplete
          batch, if the dataset size is not divisible by the batch size.
          If False and the size of dataset is not divisible by the batch size,
          then the last batch will be smaller. Defaults to True.

    Returns:
        tuple[DataLoader, DataLoader]: training and validation dataloaders.
    """
    dataset_train = MADLabeledAndUnlabeled(
        mode=DataLoaderType.TRAIN_SET_SUP_AND_UNSUP,
        transform=transform_train,
        standardization=standardization,
        aggregate_classes=aggregate_classes,
        patches_path=patches_path,
        seg_maps_path=seg_maps_path,
        splits_path=splits_path,
<<<<<<< HEAD
        second_transform=weakly_transform,
        use_l1c=use_l1c,
=======
        weak_transform_unlabeled_version_one_train_set=weakly_transform
>>>>>>> 7670d0cc
    )
    dataset_val = MADLabeled(
        mode=DataLoaderType.VAL_SET,
        transform=transform_val,
        standardization=standardization,
        aggregate_classes=aggregate_classes,
        patches_path=patches_path,
        seg_maps_path=seg_maps_path,
        splits_path=splits_path,
        use_l1c=use_l1c,
    )

    train_loader = DataLoader(
        dataset_train,
        batch_size=batch,
        shuffle=True,
        num_workers=num_workers,
        pin_memory=pin_memory,
        prefetch_factor=prefetch_factor,
        persistent_workers=persistent_workers,
        worker_init_fn=seed_worker_fn,
        generator=generator,
        drop_last=drop_last,
    )

    val_loader = DataLoader(
        dataset_val,
        batch_size=batch,
        shuffle=False,
        num_workers=num_workers,
        pin_memory=pin_memory,
        prefetch_factor=prefetch_factor,
        persistent_workers=persistent_workers,
        worker_init_fn=seed_worker_fn,
        generator=generator,
    )
    return train_loader, val_loader


def get_dataloaders_ssl_separate_train_sets(
    splits_path: str,
    patches_path: str,
    seg_maps_path: str,
    transform_train: transforms.Compose,
    transform_val: transforms.Compose,
    weakly_transform: transforms.Compose,
    standardization: transforms.Normalize,
    aggregate_classes: CategoryAggregation,
    batch: int,
    use_l1c: bool,
    num_workers: int,
    pin_memory: bool,
    prefetch_factor: int,
    persistent_workers: bool,
    seed_worker_fn: Callable,
    generator: torch.Generator,
    perc_labeled: float,
    mu: int,
    drop_last: bool = True,
) -> tuple[DataLoader, DataLoader, DataLoader]:
    """Gets dataloaders to perform semi-supervised learning with two different
    training sets:
      - D_s: weakly-labeled dataset
      - D_u: unlabeled dataset
    (D_s U D_u = D, i.e. the union of the 2 datasets is the full training 
    dataset).
    So:
     - Patches in D_s are used to compute the supervised loss.
     - Patches in D_u are used to compute the unsupervised loss.
     
    Args:
        splits_path (str): path of the folder containing the splits files.
        patches_path (str): path of the folder containing the patches.
        seg_maps_path (str): path of the folder containing the segmentation
          maps.
        transform_train (transforms.Compose): transformations to be applied
          to the D_s training set.
        transform_val (transforms.Compose): transformations to be applied
          to the validation set.
        weakly_transform (transforms.Compose): transformation to be applied to
          the D_u training set.
        standardization (transforms.Normalize): standardization.
        aggregate_classes (CategoryAggregation): type of classes aggregation.
        batch (int): size of batch.
        use_l1c (bool): True to train on L1C data. False to train on MARIDA 
          data (atmospherically corrected data).
        num_workers (int, optional): how many subprocesses to use for data
          loading. ``0`` means that the data will be loaded in the main
          process.
        pin_memory (bool): If ``True``, the data loader will copy Tensors into
          device/CUDA pinned memory before returning them.
        prefetch_factor (int): Number of batches loaded in advance by each
          worker.
        persistent_workers (bool): If ``True``, the data loader will not
          shutdown the worker processes after a dataset has been consumed
          once. This allows to maintain the workers `Dataset` instances alive.
        seed_worker_fn (Callable): If not ``None``, this will be called on
          each worker subprocess with the worker id (an int in
          ``[0, num_workers - 1]``) as input, after seeding and before data
          loading.
        generator (torch.Generator): If not ``None``, this RNG will be used
          by RandomSampler to generate random indexes and multiprocessing to
          generate `base_seed` for workers.
        perc_labeled (float): Percentage of labeled training set.
        mu (int): Unlabeled data ratio.
        drop_last (bool, optional): set to True to drop the last incomplete
          batch, if the dataset size is not divisible by the batch size.
          If False and the size of dataset is not divisible by the batch size,
          then the last batch will be smaller. Defaults to True.

    Returns:
        tuple[DataLoader, DataLoader, DataLoader]: labeled training dataloader,
        unlabeled training dataloader, and validation dataloader.
    """
    # Split training data into labeled and unlabeled sets
    ROIs, ROIs_u = get_labeled_and_unlabeled_rois(
        perc_labeled=perc_labeled, splits_path=splits_path
    )

    # TODO: update (e.g. transformations and other)
    labeled_dataset_train = MADLabeled(
        mode=DataLoaderType.TRAIN_SET_SUP,
        transform=transform_train,
        standardization=standardization,
        aggregate_classes=aggregate_classes,
        rois=ROIs,
        patches_path=patches_path,
        seg_maps_path=seg_maps_path,
        splits_path=splits_path,
        perc_labeled=perc_labeled,
        use_l1c=use_l1c,
    )
    unlabeled_dataset_train = MADUnlabeled(
        mode=DataLoaderType.TRAIN_SET_UNSUP,
        transform=weakly_transform,
        standardization=standardization,
        aggregate_classes=aggregate_classes,
        rois=ROIs_u,
        patches_path=patches_path,
        seg_maps_path=seg_maps_path,
        splits_path=splits_path,
        use_l1c=use_l1c,
    )
    dataset_val = MADLabeled(
        mode=DataLoaderType.VAL_SET,
        transform=transform_val,
        standardization=standardization,
        aggregate_classes=aggregate_classes,
        patches_path=patches_path,
        seg_maps_path=seg_maps_path,
        splits_path=splits_path,
        use_l1c=use_l1c,
    )
    labeled_train_loader = DataLoader(
        labeled_dataset_train,
        batch_size=batch,
        shuffle=True,
        num_workers=num_workers,
        pin_memory=pin_memory,
        prefetch_factor=prefetch_factor,
        persistent_workers=persistent_workers,
        worker_init_fn=seed_worker_fn,
        generator=generator,
        drop_last=drop_last,
    )
    unlabeled_train_loader = DataLoader(
        unlabeled_dataset_train,
        batch_size=batch * mu,
        shuffle=True,
        num_workers=num_workers,
        pin_memory=pin_memory,
        prefetch_factor=prefetch_factor,
        persistent_workers=persistent_workers,
        worker_init_fn=seed_worker_fn,
        generator=generator,
        drop_last=drop_last,
    )

    val_loader = DataLoader(
        dataset_val,
        batch_size=batch,
        shuffle=False,
        num_workers=num_workers,
        pin_memory=pin_memory,
        prefetch_factor=prefetch_factor,
        persistent_workers=persistent_workers,
        worker_init_fn=seed_worker_fn,
        generator=generator,
    )
    return labeled_train_loader, unlabeled_train_loader, val_loader<|MERGE_RESOLUTION|>--- conflicted
+++ resolved
@@ -202,12 +202,8 @@
         patches_path=patches_path,
         seg_maps_path=seg_maps_path,
         splits_path=splits_path,
-<<<<<<< HEAD
-        second_transform=weakly_transform,
-        use_l1c=use_l1c,
-=======
-        weak_transform_unlabeled_version_one_train_set=weakly_transform
->>>>>>> 7670d0cc
+        weak_transform_unlabeled_version_one_train_set=weakly_transform,
+        use_l1c=use_l1c,
     )
     dataset_val = MADLabeled(
         mode=DataLoaderType.VAL_SET,

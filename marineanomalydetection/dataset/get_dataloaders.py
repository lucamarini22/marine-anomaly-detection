--- conflicted
+++ resolved
@@ -202,12 +202,8 @@
         patches_path=patches_path,
         seg_maps_path=seg_maps_path,
         splits_path=splits_path,
-<<<<<<< HEAD
-        weak_transform_unlabeled_version_one_train_set=weakly_transform
-=======
         weak_transform_unlabeled_version_one_train_set=weakly_transform,
         use_l1c=use_l1c,
->>>>>>> ccd8aefd
     )
     dataset_val = MADLabeled(
         mode=DataLoaderType.VAL_SET,

# code in this file is adpated from
# https://github.com/ildoonet/pytorch-randaugment/blob/master/RandAugment/augmentations.py
# https://github.com/google-research/fixmatch/blob/master/third_party/auto_augment/augmentations.py
# https://github.com/google-research/fixmatch/blob/master/libml/ctaugment.py
import logging
import random

import numpy as np
import torch
import albumentations as A
from imgaug import augmenters as iaaa
from skimage.util import img_as_ubyte


from anomalymarinedetection.utils.constants import MARIDA_SIZE_X
from anomalymarinedetection.imageprocessing.float32_to_uint8 import (
    float32_to_uint8,
)

logger = logging.getLogger(__name__)

CVAL = 0  # cval=-1, np.power(-10, 13)
NUM_TIMES_CUTOUT = 3
MIN_PERC_CUTOUT = 0.05
MAX_PERC_CUTOUT = 0.15


def AutoContrast(img, v):
    prev_shape = img.shape
    img = _change_shape_for_augmentation(img)
    v = _int_parameter(v)
    aug = iaaa.pillike.Autocontrast(cutoff=(v))(image=img)
    aug = _change_shape_for_dataloader(prev_shape, img.shape, aug)
    return aug


def Brightness(img, v):
    prev_shape = img.shape
    img = _change_shape_for_augmentation(img)
    v = _truncate_float(v)
    aug = iaaa.pillike.EnhanceBrightness(factor=v)(image=img)
    aug = _change_shape_for_dataloader(prev_shape, img.shape, aug)
    return aug


def Color(img, v):
    prev_shape = img.shape
    img = _change_shape_for_augmentation(img)
    v = _truncate_float(v)
    aug = iaaa.pillike.EnhanceColor(factor=v)(image=img)
    aug = _change_shape_for_dataloader(prev_shape, img.shape, aug)
    return aug


def Contrast(img, v):
    prev_shape = img.shape
    img = _change_shape_for_augmentation(img)
    v = _truncate_float(v)
    aug = iaaa.pillike.EnhanceContrast(factor=v)(image=img)
    aug = _change_shape_for_dataloader(prev_shape, img.shape, aug)
    return aug


def CutoutAbs(img, v1, v2, **kwarg):
    w, h = img.shape[1], img.shape[2]
    x0 = np.random.uniform(0, w)
    y0 = np.random.uniform(0, h)
    x0 = int(max(0, x0 - v1 / 2.0))
    y0 = int(max(0, y0 - v2 / 2.0))
    x1 = int(min(w, x0 + v1))
    y1 = int(min(h, y0 + v2))

    black_color = 0
    img = img.clone()
    img[:, y0:y1, x0:x1] = black_color

    return img


"""
# Removed because too drastic effect
def Equalize(img, **kwarg):
    prev_shape = img.shape
    img = change_shape_for_augmentation(img)
    aug = A.equalize(img)
    aug = change_shape_for_dataloader(prev_shape, img.shape, aug)
    return aug
"""


def Identity(img, **kwarg):
    prev_shape = img.shape
    img = _change_shape_for_augmentation(img)
    aug = img
    aug = _change_shape_for_dataloader(prev_shape, img.shape, aug)
    return aug


def Posterize(img, v):
    # Reduces the number of bits for each color channel.
    prev_shape = img.shape
    img = _change_shape_for_augmentation(img)
    v = _int_parameter(v)
    aug = A.posterize(img, v)
    aug = _change_shape_for_dataloader(prev_shape, img.shape, aug)
    return np.reshape(aug, prev_shape)


def Rotate(img, v):
    prev_shape = img.shape
    img = _change_shape_for_augmentation(img)
    v = _int_parameter(v)
    aug = A.rotate(
        img, v, border_mode=0, value=0  # np.power(-10, 13)
    )  # , value=-1)
    aug = _change_shape_for_dataloader(prev_shape, img.shape, aug)
    return aug


def Sharpness(img, v):
    prev_shape = img.shape
    img = _change_shape_for_augmentation(img)
    v = _truncate_float(v)
    aug = A.Sharpen(alpha=v, always_apply=True)(image=img)["image"]
    aug = _change_shape_for_dataloader(prev_shape, img.shape, aug)
    return aug


def ShearX(img, v):
    prev_shape = img.shape
    img = _change_shape_for_augmentation(img)
    v = _int_parameter(v)
    aug = iaaa.ShearX(shear=v, cval=CVAL)(image=img)
    aug = _change_shape_for_dataloader(prev_shape, img.shape, aug)
    return aug


def ShearY(img, v):
    prev_shape = img.shape
    img = _change_shape_for_augmentation(img)
    v = _int_parameter(v)
    aug = iaaa.ShearY(shear=v, cval=CVAL)(image=img)
    aug = _change_shape_for_dataloader(prev_shape, img.shape, aug)
    return aug


def Solarize(img, v):
    prev_shape = img.shape
    img = _change_shape_for_augmentation(img)
    v = _int_parameter(v)
    aug = A.solarize(img, v)
    aug = _change_shape_for_dataloader(prev_shape, img.shape, aug)
    return aug


def TranslateX(img, v):
    prev_shape = img.shape
    img = _change_shape_for_augmentation(img)
    v = _truncate_float(v)
    aug = iaaa.TranslateX(percent=v, cval=CVAL)(image=img)
    aug = _change_shape_for_dataloader(prev_shape, img.shape, aug)
    return aug


def TranslateY(img, v):
    prev_shape = img.shape
    img = _change_shape_for_augmentation(img)
    v = _truncate_float(v)
    aug = iaaa.TranslateY(percent=v, cval=CVAL)(image=img)
    aug = _change_shape_for_dataloader(prev_shape, img.shape, aug)
    return aug


def _change_shape_for_augmentation(img: np.ndarray) -> np.ndarray:
    """Changes the shape of an image by putting the channels in its last
    dimension. This function assumes the width and height of the image are
    equal.

    Args:
        img (np.ndarray): image.

    Returns:
        np.ndarray: image with channels contained in its last dimension.
    """
    if img.shape[0] != img.shape[1]:
        img = np.moveaxis(img, 0, -1)
    return img


def _change_shape_for_dataloader(
    prev_shape: tuple[int], new_shape: tuple[int], img: np.ndarray
):
    """Changes the shape of an image by putting the channels in its first
    dimension.

    Args:
        prev_shape (tuple[int]): initial shape of the image.
        new_shape (tuple[int]): new shape of the image with channels in its
          first dimension.
        img (np.ndarray): image.

    Returns:
        np.ndarray: image with channels in its first dimension
    """
    if prev_shape != new_shape:
        img = np.moveaxis(img, -1, 0)
    return img


def _int_parameter(v: float) -> int:
    """Rounds a value to its nearest integer.

    Args:
        v (float): value.

    Returns:
        int: rounded value.
    """
    return round(v)


def _truncate_float(v: float, num_decimals: int = 2) -> float:
    """Truncates a float number by setting the number of decimals.

    Args:
        v (float): Number to truncate.
        num_decimals (int, optional): Number of decimals to keep.
          Defaults to 2.

    Returns:
        float: Truncated number.
    """
    return round(v, 2)


def _fixmatch_augment_pool():
    augs = [
        # The below four don't work with multispectral images
        # (AutoContrast, 2, 20), # no
        # The following three do not work when having too many channels
        ##(Brightness, 0.5, 1.5),
        ##(Color, 0.0, 3.0),
        ##(Contrast, 0.5, 1.5),
<<<<<<< HEAD
        ##(Equalize, None, None),
        # (Identity, None, None),
        # (Posterize, 4, 6),
        (Rotate, 0, 30),
        # (Sharpness, 0.2, 0.5),
        # (ShearX, 5, 30),
        # (ShearY, 5, 30),
        # (Solarize, 0, 256),
        # (TranslateX, 0.1, 0.2),
        # (TranslateY, 0.1, 0.2),
=======
        # (Equalize, None, None),
        (Identity, None, None),
        # (Posterize, 4, 6), # no
        (Rotate, 0, 30), # ok
        (Sharpness, 0.2, 0.5), # ok
        (ShearX, 5, 30), # ok
        (ShearY, 5, 30), # ok
        (Solarize, 0, 256), # ok
        (TranslateX, 0.1, 0.2), # ok
        (TranslateY, 0.1, 0.2), # ok
>>>>>>> 70dd20f8
    ]
    return augs


class RandAugmentMC(object):
    def __init__(self, n, m):
        assert n >= 1
        assert 1 <= m <= 10
        self._min_m = 1
        self._n = n
        self._m = m
        self._augment_pool = _fixmatch_augment_pool()
        # Fix the probabilities and operations at init time.
        # In this way, the exactly same augmentations will be applied to both
        # strongly augmented input images and pseudo label maps.
        self._ops = random.choices(self._augment_pool, k=self._n)
        self._probs_op = [random.uniform(0, 1) for _ in range(len(self._ops))]
        self._values_op = [
            np.random.randint(1, self._m) for _ in range(len(self._ops))
        ]
        self._cutout = True
        # List of operations that can invert the value
        self._ops_can_invert_value = [
            "Rotate",
            "ShearX",
            "ShearY",
            "TranslateX",
            "TranslateY",
        ]
        self._probs_invert_value = [
            random.uniform(0, 1) for _ in range(len(self._ops))
        ]

    def use_cutout(self, use: bool):
        """Sets if CutOut has to be used.

        Args:
            use (bool): True to apply CutOut. False otherwise.
        """
        self._cutout = use

    def __call__(self, img):
        idx_op = 0

        for op, min_v, max_v in self._ops:
            v = self._values_op[idx_op]
            if min_v is not None and max_v is not None:
                # Interpolates value v from interval [self.min_m, self.m] to
                # interval [min_v, max_v].
                v = np.interp(v, [self._min_m, self._m], [min_v, max_v])
                self._assert_value_in_interval(v, min_v, max_v)
                if (
                    op.__name__ in self._ops_can_invert_value
                    and self._probs_invert_value[idx_op] < 0.5
                ):
                    # Inverts the sign of value v if the operation supports
                    # negative values and if prob of inverting the sign is < 0.5.
                    v = -v
            img_np = img.cpu().detach().numpy()
            # Converts image to uint8 to make all augmentations work.
<<<<<<< HEAD

            # img_np = float32_to_uint8(img_np)
=======
            # if img_np.min() == 0.0 and img_np.max() == 1.0:
            #    # float32_to_uint8(img_np)
            #    img_np *= 255
            #    img_np = img_np.astype(np.uint8)
>>>>>>> 70dd20f8
            # Applies the selected augmentation.
            img_np = op(img_np, v=v)
            img = torch.from_numpy(img_np)

            idx_op += 1
        if self._cutout:
            for _ in range(NUM_TIMES_CUTOUT):
                # Applies CutOut NUM_TIMES_CUTOUT times
                v1 = (
                    random.uniform(MIN_PERC_CUTOUT, MAX_PERC_CUTOUT)
                    * MARIDA_SIZE_X
                )
                v2 = (
                    random.uniform(MIN_PERC_CUTOUT, MAX_PERC_CUTOUT)
                    * MARIDA_SIZE_X
                )
                img = CutoutAbs(img, v1, v2)
        return img

    @staticmethod
    def _assert_value_in_interval(v: float, v_min: float, v_max: float):
        """Asserts that a value is contained in the interval [v_min, v_max].

        Args:
            v (float): value.
            v_min (float): minimum value that value v can be.
            v_max (float): maximum value that value v can be.
        """
        assert v_min <= v <= v_max<|MERGE_RESOLUTION|>--- conflicted
+++ resolved
@@ -241,29 +241,16 @@
         ##(Brightness, 0.5, 1.5),
         ##(Color, 0.0, 3.0),
         ##(Contrast, 0.5, 1.5),
-<<<<<<< HEAD
-        ##(Equalize, None, None),
-        # (Identity, None, None),
-        # (Posterize, 4, 6),
-        (Rotate, 0, 30),
-        # (Sharpness, 0.2, 0.5),
-        # (ShearX, 5, 30),
-        # (ShearY, 5, 30),
-        # (Solarize, 0, 256),
-        # (TranslateX, 0.1, 0.2),
-        # (TranslateY, 0.1, 0.2),
-=======
         # (Equalize, None, None),
         (Identity, None, None),
         # (Posterize, 4, 6), # no
-        (Rotate, 0, 30), # ok
-        (Sharpness, 0.2, 0.5), # ok
-        (ShearX, 5, 30), # ok
-        (ShearY, 5, 30), # ok
-        (Solarize, 0, 256), # ok
-        (TranslateX, 0.1, 0.2), # ok
-        (TranslateY, 0.1, 0.2), # ok
->>>>>>> 70dd20f8
+        (Rotate, 0, 30),  # ok
+        (Sharpness, 0.2, 0.5),  # ok
+        (ShearX, 5, 30),  # ok
+        (ShearY, 5, 30),  # ok
+        (Solarize, 0, 256),  # ok
+        (TranslateX, 0.1, 0.2),  # ok
+        (TranslateY, 0.1, 0.2),  # ok
     ]
     return augs
 
@@ -323,16 +310,11 @@
                     # negative values and if prob of inverting the sign is < 0.5.
                     v = -v
             img_np = img.cpu().detach().numpy()
-            # Converts image to uint8 to make all augmentations work.
-<<<<<<< HEAD
-
-            # img_np = float32_to_uint8(img_np)
-=======
             # if img_np.min() == 0.0 and img_np.max() == 1.0:
             #    # float32_to_uint8(img_np)
             #    img_np *= 255
             #    img_np = img_np.astype(np.uint8)
->>>>>>> 70dd20f8
+
             # Applies the selected augmentation.
             img_np = op(img_np, v=v)
             img = torch.from_numpy(img_np)

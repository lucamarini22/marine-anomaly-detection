import os
import argparse

from anomalymarinedetection.utils.string import get_today_str
from anomalymarinedetection.dataset.categoryaggregation import (
    CategoryAggregation,
)
from anomalymarinedetection.trainmode import TrainMode


def parse_args_train():
    parser = argparse.ArgumentParser()
    today_str = get_today_str()

    # Options
    parser.add_argument(
        "--seed",
        default=0,
        help=("Seed."),
        type=int,
    )
    # Aggregation of categories
    parser.add_argument(
        "--aggregate_classes",
        choices=list(CategoryAggregation),
        default=CategoryAggregation.MULTI,
        type=str,
        help="Aggregate classes into:\
            multi (Marine Water, Algae/OrganicMaterial, Marine Debris, Ship, and Cloud);\
                binary (Marine Debris and Other); \
                    no (keep the original 15 classes)",
    )
    # Training mode
    parser.add_argument(
        "--mode",
        choices=list(TrainMode),
        default=TrainMode.TRAIN_SSL,
        help="Mode",
    )
    # SSL hyperparameters
    parser.add_argument(
        "--perc_labeled",
        default=0.8,
        help=(
            "Percentage of labeled training set. This argument has "
            "effect only when --mode=TrainMode.TRAIN_SSL. "
            " The percentage of the unlabeled training set will be "
            " 1 - perc_labeled."
        ),
        type=float,
    )
    parser.add_argument(
        "--mu",
        default=5,
        help=("Unlabeled data ratio."),
        type=float,
    )
    parser.add_argument(
        "--threshold",
<<<<<<< HEAD
        default=0.9,
=======
        default=0.0,
>>>>>>> 81edda86
        help=("Confidence threshold for pseudo-labels."),
        type=float,
    )
    parser.add_argument(
        "--lambda",
        default=1,
        type=float,
        help="Coefficient of unlabeled loss.",
    )
    # Training hyperparameters
    parser.add_argument(
        "--epochs",
        default=20000,
        type=int,
        help="Number of epochs to run",
    )
    parser.add_argument("--batch", default=2, type=int, help="Batch size")
    parser.add_argument(
        "--resume_model",
        default=None,  # "/data/anomaly-marine-detection/results/trained_models/semi-supervised/2023_04_18_H_09_27_31_SSL_multi/1592/model.pth",
        type=str,
        help="Load model from previous epoch. Specify path to the checkpoint.",
    )
    parser.add_argument(
        "--input_channels", default=11, type=int, help="Number of input bands"
    )
    parser.add_argument(
        "--hidden_channels",
        default=16,
        type=int,
        help="Number of hidden features",
    )
    parser.add_argument(
        "--dataset_path", help="path of dataset", default="data"
    )
    # Optimization
    parser.add_argument("--lr", default=2e-4, type=float, help="learning rate")
    parser.add_argument(
        "--decay", default=0, type=float, help="Learning rate decay"
    )
    parser.add_argument(
        "--reduce_lr_on_plateau",
        default=0,
        type=int,
        help="Reduce learning rate when no increase (0 or 1)",
    )
    parser.add_argument(
        "--lr_steps",
        default="[40]",
        type=str,
        help="Specify the steps that the lr will be reduced",
    )

    # Evaluation/Checkpointing
    parser.add_argument(
        "--checkpoint_path",
        default=os.path.join(
            "results",
            "trained_models",
        ),
        help="Folder to save checkpoints into (empty = this folder)",
    )
    parser.add_argument(
        "--eval_every",
        default=1,
        type=int,
        help="How frequently to run evaluation (epochs)",
    )
    # misc
    parser.add_argument(
        "--num_workers",
        default=1,
        type=int,
        help="How many cpus for loading data (0 is the main process)",
    )
    parser.add_argument(
        "--pin_memory",
        default=False,
        type=bool,
        help="Use pinned memory or not",
    )
    parser.add_argument(
        "--prefetch_factor",
        default=1,
        type=int,
        help="Number of sample loaded in advance by each worker",
    )
    parser.add_argument(
        "--persistent_workers",
        default=True,
        type=bool,
        help="This allows to maintain the workers Dataset instances alive.",
    )
    parser.add_argument(
        "--tensorboard",
        default="tsboard_segm",
        type=str,
        help="Name for tensorboard run",
    )
    parser.add_argument(
        "--log_folder",
        default="logs",
        type=str,
        help="Path of the log folder",
    )
    args = parser.parse_args()
    args.today_str = today_str
    # convert to ordinary dict
    options = vars(args)
    return options<|MERGE_RESOLUTION|>--- conflicted
+++ resolved
@@ -57,11 +57,7 @@
     )
     parser.add_argument(
         "--threshold",
-<<<<<<< HEAD
         default=0.9,
-=======
-        default=0.0,
->>>>>>> 81edda86
         help=("Confidence threshold for pseudo-labels."),
         type=float,
     )

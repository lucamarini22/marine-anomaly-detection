--- conflicted
+++ resolved
@@ -39,12 +39,9 @@
     """
     if band_name not in BAND_NAMES_IN_COPERNICUS_HUB:
         raise Exception("Unknown band")
-<<<<<<< HEAD
-=======
     if band_name == "B09" or band_name == "B10" \
         or band_name == "B11" or band_name == "B12":
         band_cop_hub_idx = int(number_starting_with_zero_2_number(band_name[-2:]))
->>>>>>> af43d296
     elif band_name == "B8A":
         band_cop_hub_idx = 8
     else:
